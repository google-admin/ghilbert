--- conflicted
+++ resolved
@@ -30,16 +30,6 @@
 var (object x y z x0 x1 y0 y1)
 tvar (object s t u s0 s1 t0 t1)
 # 
-<<<<<<< HEAD
-# To use a variable as a term in JHilbert needs the following explicit conversion.  When we are writing informally (rather than in JHilbert proofs themselves), we may omit the conversion (it should be understood whereever we use a variable in a context where a term is expected). (This conversion should be unneeded for ghilbert, so we should be possible to eliminate it).
-term (object (value x))
-=======
-# To use a variable as a term in JHilbert needs the following explicit conversion.  When we are writing informally (rather than in JHilbert proofs themselves), we may omit the conversion (it should be understood whereever we use a variable in a context where a term is expected).
-term (object x)
->>>>>>> 39678a81
-# 
-# Using a term where a variable is expected (for example the <code>x</code> in <code>∀ x φ</code>) is of course not allowed.
-# 
 # == Quantification ==
 # We extend the available formulas with [[w:Universal quantification|universal quantification]]:
 term (formula (∀ x φ))
@@ -71,14 +61,9 @@
 stmt (QuantifierSubstitution () () (→ (∀ x (= x y)) (∀ y (= y x))) )
 # 
 # The <code>VariableSubstitution</code> axiom converts a statement about one variable to a statement about another. In most uses, <code>φ</code> will contain <code>x</code> as a free variable.  Then the axiom allows one to deduce <code>∀ x (x = y → φ)</code>, a statement where <code>x</code> is not free, but where <code>y</code> is free.  <code>∀ x (x = y → φ)</code> means (in some sense), <code>φ</code> with <code>y</code> substituted for <code>x</code>. Metamath contains several equivalent variations of this axiom;<ref>[http://us.metamath.org/mpeuni/ax11v.html ax11v], [http://us.metamath.org/mpeuni/ax-11.html ax-11], and [http://us.metamath.org/mpeuni/ax-11o.html ax-11o] in metamath's set.mm, accessed March 14, 2010</ref> we pick ax11v, which is the most convenient one for us.
-<<<<<<< HEAD
 # This doesn't work as-is in ghilbert, because neither x nor y is a term
 #stmt (VariableSubstitution ((x y)) () 
-#  (→ (= (value x) (value y)) (→ φ (∀ x (→ (= (value x) (value y)) φ)))) )
-=======
-stmt (VariableSubstitution ((x y)) () 
-  (→ (= x y) (→ φ (∀ x (→ (= x y) φ)))) )
->>>>>>> 39678a81
+#  (→ (= x y) (→ φ (∀ x (→ (= x y) φ)))) )
 # 
 # There is also the principle of "equals can be substituted for equals". In our system, there is no way to express this generally, and it must be provided separately for each kind of predicate or operation which exists in the theory (for example, <code>∈</code> (is an element of), for set theory, or <code>S</code> (successor) or <code>+</code> (addition) for Peano arithmetic). Such a statement for equals itself, <code>(s0 = s1 ∧ t0 = t1) → (s0 = t0 ↔ s1 = t1)</code>, can be proved from the above axioms, so an additional axiom is not needed here.
 # 
