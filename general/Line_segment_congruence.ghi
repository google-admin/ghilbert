--- conflicted
+++ resolved
@@ -91,13 +91,8 @@
   (∧ (∧ (∧ (≡ x u x v) (≡ y u y v)) (≡ z u z v)) (¬ (= u v))) (∨ (∨ (between x y z) (between y z x)) (between z x y))))
 stmt (AxiomEuclid ((x b a) (u b a) (v b a) (y b a) (z b a)) () (
   →
-<<<<<<< HEAD
-  (∧ (∧ (between x u v) (between y u z)) (≠ x u)) (∃ a (∃ b (∧ (∧ (between x y a) (between x z b)) (between a v b))))))
+  (∧ (∧ (between x u v) (between y u z)) (¬ (= x u))) (∃ a (∃ b (∧ (∧ (between x y a) (between x z b)) (between a v b))))))
 tvar (object x0 x1 x2 x3 y0 y1 y2 y3)
-=======
-  (∧ (∧ (between x u v) (between y u z)) (¬ (= x u))) (∃ a (∃ b (∧ (∧ (between x y a) (between x z b)) (between a v b))))))
-tvar (point x0 x1 x2 x3 y0 y1 y2 y3)
->>>>>>> 33ca7551
 stmt (CongruenceBuilder () () (
   →
   (∧ (∧ (∧ (= x0 y0) (= x1 y1)) (= x2 y2)) (= x3 y3)) (↔ (≡ x0 x1 x2 x3) (≡ y0 y1 y2 y3))
