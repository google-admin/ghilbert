# Creative Commons Attribution-Share Alike 3.0 Unported (http://creativecommons.org/licenses/by-sa/3.0/)
import (CLASSICAL Classical_propositional_calculus.ghi () "")
import (FIRSTORDER First-order_logic_with_quantifiability.ghi (CLASSICAL) "")
import (START Betweenness_of_points.ghi (CLASSICAL FIRSTORDER) "")

tvar (object x y z w u v A B C D E P Q A′ B′ C′ D′ B″ C″)
tvar (object x′ y′ z′ w′ u′)
var (object a b b′ c d′ q q′ ww ww′ b″ c″)
thm (IndivisibilityFromEquality () () (→ (∧ (= x z) (between x y z)) (= x y))
        x EqualityReflexivity
        y EqualityReflexivity
        x x y y x z BetweennessBuilder
        detach2of3
        detach1of2

        eliminateBiconditionalForwardInConsequent

        x y IndivisibilityBidirectional
        eliminateBiconditionalReverse
        (= x z) introduceAntecedent

        applySyllogismInConsequent

        import
 )

thm (InnerFiveSegmentXEqualsZ () () (→ (= x z) (→ (∧ (∧ (∧ (∧ (∧ (between x y z) (between x′ y′ z′)) (≡ x z x′ z′)) (≡ y z y′ z′)) (≡ x u x′ u′)) (≡ z u z′ u′)) (≡ y u y′ u′)))
# First we pick out <code>between x y z</code>.
        (∧ (∧ (∧ (∧ (between x y z) (between x′ y′ z′)) (≡ x z x′ z′)) (≡ y z y′ z′)) (≡ x u x′ u′)) (≡ z u z′ u′) ConjunctionRightElimination
        eliminateRightConjunctInConsequent
        eliminateRightConjunctInConsequent
        eliminateRightConjunctInConsequent
        eliminateRightConjunctInConsequent
# Then we apply <code>IndivisibilityFromEquality</code> to get <code>x = z ∧ ''many conjuncts'' → x = y</code>.
        (= x z) conjoinLL

        x z y IndivisibilityFromEquality
        applySyllogism
# Now we pick out <code>x z ≡ x′ z′</code> and apply <code>CongruenceIdentityFromEquality</code> to get <code>x = z ∧ ''many conjuncts'' → x′ = z′</code>.
        (∧ (∧ (∧ (∧ (between x y z) (between x′ y′ z′)) (≡ x z x′ z′)) (≡ y z y′ z′)) (≡ x u x′ u′)) (≡ z u z′ u′) ConjunctionRightElimination
        eliminateRightConjunctInConsequent
        eliminateRightConjunctInConsequent
        eliminateLeftConjunctInConsequent

        (= x z) conjoinLL
        x z x′ z′ CongruenceIdentityFromEquality
        import
        applySyllogism
# Now we pick out <code>between x′ y′ z′</code> and apply <code>IndivisibilityFromEquality</code> to get <code>x = z ∧ ''many conjuncts'' → x′ = y′</code>.
        (= x z) (∧ (∧ (∧ (∧ (∧ (between x y z) (between x′ y′ z′)) (≡ x z x′ z′)) (≡ y z y′ z′)) (≡ x u x′ u′)) (≡ z u z′ u′)) ConjunctionLeftElimination
        eliminateRightConjunctInConsequent
        eliminateRightConjunctInConsequent
        eliminateRightConjunctInConsequent
        eliminateRightConjunctInConsequent
        eliminateLeftConjunctInConsequent

        composeConjunction

        x′ z′ y′ IndivisibilityFromEquality
        applySyllogism

        composeConjunction
# Next we pick out <code>x u ≡ x′ u′</code> and combine with the previous results to get <code>x = z ∧ ''many conjuncts'' → x = y ∧ x′ = y′ ∧ x u ≡ x′ u′</code>
        (= x z) (∧ (∧ (∧ (∧ (∧ (between x y z) (between x′ y′ z′)) (≡ x z x′ z′)) (≡ y z y′ z′)) (≡ x u x′ u′)) (≡ z u z′ u′)) ConjunctionLeftElimination
        eliminateRightConjunctInConsequent
        eliminateLeftConjunctInConsequent

        composeConjunction
# Now we transform <code>x = y ∧ x′ = y′ ∧ x u ≡ x′ u′</code> into <code>y u ≡ y′ u′</code>.
        u EqualityReflexivity
        u′ EqualityReflexivity
        x y u u x′ y′ u′ u′ CongruenceBuilder
        detach2of2
        detach2of3

        eliminateBiconditionalReverseInConsequent
        import

        applySyllogism
        export
 )
thm (InnerFiveSegmentWU () () (→
  (
    ∧ (∧ (between x z w) (¬ (= z w))) (
    ∧ (∧ (between x′ z′ w′) (≡ z′ w′ z w)) (
    ∧ (¬ (= x z)) (
    ∧ (∧ (∧ (∧ (∧ (between x y z)
      (between x′ y′ z′))
      (≡ x z x′ z′))
      (≡ y z y′ z′))
      (≡ x u x′ u′))
      (≡ z u z′ u′))))) (≡ w u w′ u′))
# The first thing we need to apply outer five segment to <code>x z w u</code> is <code>x ≠ z</code>
        (∧ (between x z w) (¬ (= z w))) (∧ (∧ (between x′ z′ w′) (≡ z′ w′ z w)) (∧ (¬ (= x z)) (∧ (∧ (∧ (∧ (∧ (between x y z) (between x′ y′ z′)) (≡ x z x′ z′)) (≡ y z y′ z′)) (≡ x u x′ u′)) (≡ z u z′ u′)))) ConjunctionLeftElimination
        eliminateLeftConjunctInConsequent
        eliminateRightConjunctInConsequent
# The second thing we need is <code>between x z w</code>.
        (∧ (between x z w) (¬ (= z w))) (∧ (∧ (between x′ z′ w′) (≡ z′ w′ z w)) (∧ (¬ (= x z)) (∧ (∧ (∧ (∧ (∧ (between x y z) (between x′ y′ z′)) (≡ x z x′ z′)) (≡ y z y′ z′)) (≡ x u x′ u′)) (≡ z u z′ u′)))) ConjunctionRightElimination
        eliminateRightConjunctInConsequent

        composeConjunction
# The third thing we need is <code>between x′ z′ w′</code>.
        (∧ (between x z w) (¬ (= z w))) (∧ (∧ (between x′ z′ w′) (≡ z′ w′ z w)) (∧ (¬ (= x z)) (∧ (∧ (∧ (∧ (∧ (between x y z) (between x′ y′ z′)) (≡ x z x′ z′)) (≡ y z y′ z′)) (≡ x u x′ u′)) (≡ z u z′ u′)))) ConjunctionLeftElimination
        eliminateRightConjunctInConsequent
        eliminateRightConjunctInConsequent

        composeConjunction
# The fourth thing we need is <code>x z ≡ x′ z′</code>.
        (∧ (between x z w) (¬ (= z w))) (∧ (∧ (between x′ z′ w′) (≡ z′ w′ z w)) (∧ (¬ (= x z)) (∧ (∧ (∧ (∧ (∧ (between x y z) (between x′ y′ z′)) (≡ x z x′ z′)) (≡ y z y′ z′)) (≡ x u x′ u′)) (≡ z u z′ u′)))) ConjunctionLeftElimination
        eliminateLeftConjunctInConsequent
        eliminateLeftConjunctInConsequent
        eliminateRightConjunctInConsequent
        eliminateRightConjunctInConsequent
        eliminateRightConjunctInConsequent
        eliminateLeftConjunctInConsequent

        composeConjunction
# The fifth thing we need is <code>z w ≡ z′ w′</code>.
        (∧ (between x z w) (¬ (= z w))) (∧ (∧ (between x′ z′ w′) (≡ z′ w′ z w)) (∧ (¬ (= x z)) (∧ (∧ (∧ (∧ (∧ (between x y z) (between x′ y′ z′)) (≡ x z x′ z′)) (≡ y z y′ z′)) (≡ x u x′ u′)) (≡ z u z′ u′)))) ConjunctionLeftElimination
        eliminateRightConjunctInConsequent
        eliminateLeftConjunctInConsequent

        z′ w′ z w CongruenceSymmetry
        eliminateBiconditionalReverse
        applySyllogism

        composeConjunction
# The sixth thing we need is <code>x u ≡ x′ u′</code>.
        (∧ (between x z w) (¬ (= z w))) (∧ (∧ (between x′ z′ w′) (≡ z′ w′ z w)) (∧ (¬ (= x z)) (∧ (∧ (∧ (∧ (∧ (between x y z) (between x′ y′ z′)) (≡ x z x′ z′)) (≡ y z y′ z′)) (≡ x u x′ u′)) (≡ z u z′ u′)))) ConjunctionLeftElimination
        eliminateLeftConjunctInConsequent
        eliminateLeftConjunctInConsequent
        eliminateRightConjunctInConsequent
        eliminateLeftConjunctInConsequent

        composeConjunction
# The last thing we need is <code>z u ≡ z′ u′</code>.
        (∧ (between x z w) (¬ (= z w))) (∧ (∧ (between x′ z′ w′) (≡ z′ w′ z w)) (∧ (¬ (= x z)) (∧ (∧ (∧ (∧ (∧ (between x y z) (between x′ y′ z′)) (≡ x z x′ z′)) (≡ y z y′ z′)) (≡ x u x′ u′)) (≡ z u z′ u′)))) ConjunctionLeftElimination
        eliminateLeftConjunctInConsequent
        eliminateLeftConjunctInConsequent
        eliminateLeftConjunctInConsequent

        composeConjunction
# Applying outer five segment, we conclude <code>w u ≡ w′ u′</code>.
        x z w x′ z′ w′ u u′ OuterFiveSegment
        applySyllogism
 )

thm (InnerFiveSegmentYU () () (→
  (
    ∧ (∧ (between x z w) (¬ (= z w))) (
    ∧ (∧ (between x′ z′ w′) (≡ z′ w′ z w)) (
    ∧ (¬ (= x z)) (
    ∧ (∧ (∧ (∧ (∧ (between x y z)
      (between x′ y′ z′))
      (≡ x z x′ z′))
      (≡ y z y′ z′))
      (≡ x u x′ u′))
      (≡ z u z′ u′))))) (≡ y u y′ u′))
# The first thing we need to apply outer five segment to <code>w z y u</code> is <code>w ≠ z</code>.
        (∧ (∧ (between x z w) (¬ (= z w))) (∧ (∧ (between x′ z′ w′) (≡ z′ w′ z w)) (∧ (¬ (= x z)) (∧ (∧ (∧ (∧ (∧ (between x y z) (between x′ y′ z′)) (≡ x z x′ z′)) (≡ y z y′ z′)) (≡ x u x′ u′)) (≡ z u z′ u′))))) ImplicationReflexivity
        eliminateRightConjunctInConsequent
        eliminateLeftConjunctInConsequent

        z w EqualitySymmetry
        addNegation
        eliminateBiconditionalReverse
        applySyllogism
# The second thing we need is <code>between w z y</code>. This follows from <code>between w z x</code> and <code>between z y x</code>.
        (∧ (∧ (between x z w) (¬ (= z w))) (∧ (∧ (between x′ z′ w′) (≡ z′ w′ z w)) (∧ (¬ (= x z)) (∧ (∧ (∧ (∧ (∧ (between x y z) (between x′ y′ z′)) (≡ x z x′ z′)) (≡ y z y′ z′)) (≡ x u x′ u′)) (≡ z u z′ u′))))) ImplicationReflexivity
        eliminateRightConjunctInConsequent
        eliminateRightConjunctInConsequent

        x z w BetweennessSymmetry
        eliminateBiconditionalReverse
        applySyllogism

        (∧ (∧ (between x z w) (¬ (= z w))) (∧ (∧ (between x′ z′ w′) (≡ z′ w′ z w)) (∧ (¬ (= x z)) (∧ (∧ (∧ (∧ (∧ (between x y z) (between x′ y′ z′)) (≡ x z x′ z′)) (≡ y z y′ z′)) (≡ x u x′ u′)) (≡ z u z′ u′))))) ImplicationReflexivity
        eliminateLeftConjunctInConsequent
        eliminateLeftConjunctInConsequent
        eliminateLeftConjunctInConsequent
        eliminateRightConjunctInConsequent
        eliminateRightConjunctInConsequent
        eliminateRightConjunctInConsequent
        eliminateRightConjunctInConsequent
        eliminateRightConjunctInConsequent

        x y z BetweennessSymmetry
        eliminateBiconditionalReverse
        applySyllogism

        composeConjunction

        w z x y BetweennessInnerTransitivity
        applySyllogism

        composeConjunction
# The third thing we need is <code>between w′ z′ y′</code>. This follows from <code>between w′ z′ x′</code> and <code>between z′ y′ x′</code>.
        (∧ (∧ (between x z w) (¬ (= z w))) (∧ (∧ (between x′ z′ w′) (≡ z′ w′ z w)) (∧ (¬ (= x z)) (∧ (∧ (∧ (∧ (∧ (between x y z) (between x′ y′ z′)) (≡ x z x′ z′)) (≡ y z y′ z′)) (≡ x u x′ u′)) (≡ z u z′ u′))))) ImplicationReflexivity
        eliminateLeftConjunctInConsequent
        eliminateRightConjunctInConsequent
        eliminateRightConjunctInConsequent

        x′ z′ w′ BetweennessSymmetry
        eliminateBiconditionalReverse
        applySyllogism

        (∧ (∧ (between x z w) (¬ (= z w))) (∧ (∧ (between x′ z′ w′) (≡ z′ w′ z w)) (∧ (¬ (= x z)) (∧ (∧ (∧ (∧ (∧ (between x y z) (between x′ y′ z′)) (≡ x z x′ z′)) (≡ y z y′ z′)) (≡ x u x′ u′)) (≡ z u z′ u′))))) ImplicationReflexivity
        eliminateLeftConjunctInConsequent
        eliminateLeftConjunctInConsequent
        eliminateLeftConjunctInConsequent
        eliminateRightConjunctInConsequent
        eliminateRightConjunctInConsequent
        eliminateRightConjunctInConsequent
        eliminateRightConjunctInConsequent
        eliminateLeftConjunctInConsequent

        x′ y′ z′ BetweennessSymmetry
        eliminateBiconditionalReverse
        applySyllogism

        composeConjunction

        w′ z′ x′ y′ BetweennessInnerTransitivity
        applySyllogism

        composeConjunction
# The fourth thing we need is <code>w z ≡ w′ z′</code>.
        (∧ (∧ (between x z w) (¬ (= z w))) (∧ (∧ (between x′ z′ w′) (≡ z′ w′ z w)) (∧ (¬ (= x z)) (∧ (∧ (∧ (∧ (∧ (between x y z) (between x′ y′ z′)) (≡ x z x′ z′)) (≡ y z y′ z′)) (≡ x u x′ u′)) (≡ z u z′ u′))))) ImplicationReflexivity
        eliminateLeftConjunctInConsequent
        eliminateRightConjunctInConsequent
        eliminateLeftConjunctInConsequent

        z′ w′ z w CongruenceSymmetry
        eliminateBiconditionalReverse
        applySyllogism

        z w z′ w′ CongruenceCommutativity
        eliminateBiconditionalReverse
        applySyllogism

        composeConjunction
# The fifth thing we need is <code>z y ≡ z′ y′</code>.
        (∧ (∧ (between x z w) (¬ (= z w))) (∧ (∧ (between x′ z′ w′) (≡ z′ w′ z w)) (∧ (¬ (= x z)) (∧ (∧ (∧ (∧ (∧ (between x y z) (between x′ y′ z′)) (≡ x z x′ z′)) (≡ y z y′ z′)) (≡ x u x′ u′)) (≡ z u z′ u′))))) ImplicationReflexivity
        eliminateLeftConjunctInConsequent
        eliminateLeftConjunctInConsequent
        eliminateLeftConjunctInConsequent
        eliminateRightConjunctInConsequent
        eliminateRightConjunctInConsequent
        eliminateLeftConjunctInConsequent

        y z y′ z′ CongruenceCommutativity
        eliminateBiconditionalReverse
        applySyllogism

        composeConjunction
# The sixth thing we need is <code>w u ≡ w′ u′</code>.
        x z w x′ z′ w′ y y′ u u′ InnerFiveSegmentWU
        composeConjunction
# The last thing we need is <code>z u ≡ z′ u′</code>.
        (∧ (∧ (between x z w) (¬ (= z w))) (∧ (∧ (between x′ z′ w′) (≡ z′ w′ z w)) (∧ (¬ (= x z)) (∧ (∧ (∧ (∧ (∧ (between x y z) (between x′ y′ z′)) (≡ x z x′ z′)) (≡ y z y′ z′)) (≡ x u x′ u′)) (≡ z u z′ u′))))) ImplicationReflexivity
        eliminateLeftConjunctInConsequent
        eliminateLeftConjunctInConsequent
        eliminateLeftConjunctInConsequent
        eliminateLeftConjunctInConsequent

        composeConjunction
# Applying outer five segment, we conclude <code>y u ≡ y′ u′</code>.
        w z y w′ z′ y′ u u′ OuterFiveSegment
        applySyllogism
 )
thm (InnerFiveSegmentXNotEqualZ
  (                )
  ()
  (→ (¬ (= x z)) (→ (∧ (∧ (∧ (∧ (∧ (between x y z) (between x′ y′ z′)) (≡ x z x′ z′)) (≡ y z y′ z′)) (≡ x u x′ u′)) (≡ z u z′ u′)) (≡ y u y′ u′)))
        ww x z PointConstructionDifferent

        ww′ x′ z′ z ww SegmentConstruction

        x z ww x′ z′ ww′ y y′ u u′ InnerFiveSegmentYU
        export
        exportInConsequent
        applyComm
        ww′ addThereExistsToAntecedent

        applyModusPonens

        ww addThereExistsToAntecedent

        applyModusPonens

        export
 )

thm (InnerFiveSegment () ()
  (→ (∧ (∧ (∧ (∧ (∧ (between x y z) (between x′ y′ z′)) (≡ x z x′ z′)) (≡ y z y′ z′)) (≡ x u x′ u′)) (≡ z u z′ u′)) (≡ y u y′ u′))
        x z y x′ y′ z′ u u′ InnerFiveSegmentXEqualsZ
        x z y x′ y′ z′ u u′ InnerFiveSegmentXNotEqualZ
        eliminateCases
 )
thm (InnerThreeSegment () ()
  (→ (∧ (∧ (∧ (between x y z) (between x′ y′ z′)) (≡ x z x′ z′)) (≡ y z y′ z′)) (≡ x y x′ y′))
# To apply inner five segment we will need <code>between x y z ∧ between x′ y′ z′ ∧ x z ≡ x′ z′ ∧ y z ≡ y′ z′ ∧ x x ≡ x′ x′ ∧ z x ≡ z′ x′</code>. The first four conjuncts are identical.
        (∧ (∧ (∧ (between x y z) (between x′ y′ z′)) (≡ x z x′ z′)) (≡ y z y′ z′)) ImplicationReflexivity
# The next is <code>x x ≡ x′ x′</code>.
        x x′ CongruenceTrivialIdentity
        (∧ (∧ (∧ (between x y z) (between x′ y′ z′)) (≡ x z x′ z′)) (≡ y z y′ z′)) introduceAntecedent
        composeConjunction
# The last conjunct is <code>z x ≡ z′ x′</code>
        (∧ (∧ (∧ (between x y z) (between x′ y′ z′)) (≡ x z x′ z′)) (≡ y z y′ z′)) ImplicationReflexivity
        eliminateRightConjunctInConsequent
        eliminateLeftConjunctInConsequent

        commuteCongruenceInConsequent

        composeConjunction
# Applying inner five segment gives us <code>y x ≡ y′ x′</code>, and we just need to flip it to <code>x y ≡ x′ y′</code>.
        x y z x′ y′ z′ x x′ InnerFiveSegment
        applySyllogism

        commuteCongruenceInConsequent
 )
defthm (TriangleCongruence formula (≅ x y z x′ y′ z′) () () (↔ (≅ x y z x′ y′ z′) (∧ (∧ (≡ x y x′ y′) (≡ x z x′ z′)) (≡ y z y′ z′)))
        (∧ (∧ (≡ x y x′ y′) (≡ x z x′ z′)) (≡ y z y′ z′)) BiconditionalReflexivity
)
<<<<<<< HEAD
thm (Congruence12 () () (→ (A B C ≅ A′ B′ C′) (≡ A B A′ B′))
        A B C A′ B′ C′ TriangleCongruence
        eliminateBiconditionalReverse

        eliminateRightConjunctInConsequent
=======
thm (Congruence12 () () (→ (≅ A B C A′ B′ C′) (≡ A B A′ B′))
        (∧ (≡ A B A′ B′) (≡ A C A′ C′)) (≡ B C B′ C′) ConjunctionRightElimination
>>>>>>> 348eecbc
        eliminateRightConjunctInConsequent
 )

thm (Congruence23 () () (→ (≅ A B C A′ B′ C′) (≡ B C B′ C′))
        (∧ (≡ A B A′ B′) (≡ A C A′ C′)) (≡ B C B′ C′) ConjunctionLeftElimination
 )

thm (Congruence13 () () (→ (≅ A B C A′ B′ C′) (≡ A C A′ C′))
        (∧ (≡ A B A′ B′) (≡ A C A′ C′)) (≡ B C B′ C′) ConjunctionRightElimination
        eliminateLeftConjunctInConsequent
 )
thm (CongruenceRotation () () (↔ (≅ A B C A′ B′ C′) (≅ B C A B′ C′ A′))
# We take <code>(A B ≡ A′ B′ ∧ A C ≡ A′ C′) ∧ B C ≡ B′ C′</code> and start by commuting across the second conjunction.
        (∧ (≡ A B A′ B′) (≡ A C A′ C′)) (≡ B C B′ C′) ConjunctionCommutativity
# That gives us <code>B C ≡ B′ C′ ∧ (A B ≡ A′ B′ ∧ A C ≡ A′ C′)</code>. Swapping the points in the latter two congruences gives <code>B C ≡ B′ C′ ∧ (B A ≡ B′ A′ ∧ C A ≡ C′ A′)</code>
        A B A′ B′ CongruenceCommutativity
        A C A′ C′ CongruenceCommutativity
        buildConjunction

        (≡ B C B′ C′) buildConjunctionLL

        applyBiconditionalTransitivity
# And all we need to do is apply associativity.
        (≡ B C B′ C′) (≡ B A B′ A′) (≡ C A C′ A′)  ConjunctionAssociativity
        swapBiconditional
        applyBiconditionalTransitivity
 )
thm (TriangleCongruenceReflexivity () () (≅ A B C A B C)
        A B CongruenceReflexivity
        A C CongruenceReflexivity
        introduceConjunction

        B C CongruenceReflexivity
        introduceConjunction
 )
thm (InnerDegenerateTriangle-1 ((A b′) (B b′) (C b′) (A′ b′) (C′ b′)
    (A c″ b′ d′) (B c″ d′) (C c″ d′) (A′ c″ d′) (C′ c″ d′)) ()
  (→ (∧ (between A B C) (≡ A C A′ C′)) 
    (∃ d′ (∃ b′ (∃ c″
      (∧ (∧ (∧ (∧ (between C′ A′ d′) (¬ (= A′ d′)))
      (∧ (between d′ A′ b′) (≡ A′ b′ A B)))
      (∧ (between d′ b′ c″)
        (≡ b′ c″ B C)))
      (∧ (between A B C) (≡ A C A′ C′)))))))
# We start with the theorems <code>∃ d′ between C′ A′ d′ ∧ A′ ≠ d′</code> and <code>∀ d′ ∃ b′ between d′ A′ b′ ∧ A′ b′ ≡ A B</code>.
        d′ C′ A′ PointConstructionDifferent

        b′ d′ A′ A B SegmentConstruction
        d′ generalize

        introduceConjunction
# We gather the quantifiers,
        d′ (∧ (between C′ A′ d′) (¬ (= A′ d′))) (∃ b′ (∧ (between d′ A′ b′) (≡ A′ b′ A B))) ThereExistsConjunctionRightCombining
        applyModusPonens

        b′ (∧ (between C′ A′ d′) (¬ (= A′ d′))) (∧ (between d′ A′ b′) (≡ A′ b′ A B)) ThereExistsConjunctionMovement
        eliminateBiconditionalForward
        d′ addThereExists
        applyModusPonens
# That gives us <code>∃ d′ ∃ b′ ((between C′ A′ d′ ∧ A′ ≠ d′) ∧ (between d′ A′ b′ ∧ A′ b′ ≡ A B))</code>. We now perform similar steps with our third construction theorem <code>∃ c″ between d′ b′ c″ ∧ b′ c″ ≡ B C</code>.
        c″ d′ b′ B C SegmentConstruction
        b′ generalize
        d′ generalize
        introduceConjunction

        d′
          (∃ b′ (∧ (∧ (between C′ A′ d′) (¬ (= A′ d′)))
            (∧ (between d′ A′ b′) (≡ A′ b′ A B))))
          (∀ b′ (∃ c″ (∧ (between d′ b′ c″) (≡ b′ c″ B C))))
          ThereExistsConjunctionRightCombining
        applyModusPonens

        b′
          (∧ (∧ (between C′ A′ d′) (¬ (= A′ d′)))
            (∧ (between d′ A′ b′) (≡ A′ b′ A B)))
          (∃ c″ (∧ (between d′ b′ c″) (≡ b′ c″ B C)))
          ThereExistsConjunctionRightCombining
        d′ addThereExists
        applyModusPonens

        c″
          (∧ (∧ (between C′ A′ d′) (¬ (= A′ d′)))
            (∧ (between d′ A′ b′) (≡ A′ b′ A B)))
          (∧ (between d′ b′ c″) (≡ b′ c″ B C))
          ThereExistsConjunctionMovement
        eliminateBiconditionalForward
        b′ addThereExists
        d′ addThereExists
        applyModusPonens
# Now we have the construction of the three points, with all three quantifiers gathered to the beginning. The only thing left is to add in <code>between A B C ∧ A C ≡ A′ C′</code>,
        (∧ (between A B C) (≡ A C A′ C′)) introduceAntecedent

        (∧ (between A B C) (≡ A C A′ C′)) ImplicationReflexivity

        composeConjunction
# and move the quantifiers to the start of the consequent.
        d′
          (∃ b′ (∃ c″
            (∧ (∧ (∧ (between C′ A′ d′) (¬ (= A′ d′)))
            (∧ (between d′ A′ b′) (≡ A′ b′ A B)))
            (∧ (between d′ b′ c″) (≡ b′ c″ B C)))))
          (∧ (between A B C) (≡ A C A′ C′))
          ThereExistsConjunctionRightMovement
        eliminateBiconditionalForward
        applySyllogism

        b′
          (∃ c″
            (∧ (∧ (∧ (between C′ A′ d′) (¬ (= A′ d′)))
            (∧ (between d′ A′ b′) (≡ A′ b′ A B)))
            (∧ (between d′ b′ c″) (≡ b′ c″ B C))))
          (∧ (between A B C) (≡ A C A′ C′))
          ThereExistsConjunctionRightMovement
        d′ buildThereExists
        eliminateBiconditionalForward
        applySyllogism

        c″
          (∧ (∧ (∧ (between C′ A′ d′) (¬ (= A′ d′)))
            (∧ (between d′ A′ b′) (≡ A′ b′ A B)))
            (∧ (between d′ b′ c″) (≡ b′ c″ B C)))
          (∧ (between A B C) (≡ A C A′ C′))
          ThereExistsConjunctionRightMovement
        b′ buildThereExists
        d′ buildThereExists
        eliminateBiconditionalForward
        applySyllogism
 )
thm (InnerDegenerateTriangle-abc () () (
  → (∧ (∧ (∧ (∧ (between C′ A′ D′) (¬ (= A′ D′)))
   (∧ (between D′ A′ B′) (≡ A′ B′ A B)))
   (∧ (between D′ B′ C″) (≡ B′ C″ B C)))
   (∧ (between A B C) (≡ A C A′ C′)))
  (between A′ B′ C″))
# First we pick out <code>between D′ A′ B′</code>.
        (∧ (∧ (∧ (∧ (between C′ A′ D′) (¬ (= A′ D′)))
          (∧ (between D′ A′ B′) (≡ A′ B′ A B)))
          (∧ (between D′ B′ C″) (≡ B′ C″ B C)))
          (∧ (between A B C) (≡ A C A′ C′)))
          ImplicationReflexivity
        eliminateRightConjunctInConsequent
        eliminateRightConjunctInConsequent
        eliminateLeftConjunctInConsequent
        eliminateRightConjunctInConsequent
# Second we pick out <code>between D′ B′ C″</code>.
        (∧ (∧ (∧ (∧ (between C′ A′ D′) (¬ (= A′ D′)))
          (∧ (between D′ A′ B′) (≡ A′ B′ A B)))
          (∧ (between D′ B′ C″) (≡ B′ C″ B C)))
          (∧ (between A B C) (≡ A C A′ C′)))
          ImplicationReflexivity
        eliminateRightConjunctInConsequent
        eliminateLeftConjunctInConsequent
        eliminateRightConjunctInConsequent

        composeConjunction
# By transitivity, those two imply <code>between A′ B′ C″</code>.
        D′ A′ B′ C″ BetweennessInnerTransitivityFlipped
        applySyllogism
 )
thm (InnerDegenerateTriangle-acac () () (
  → (∧ (∧ (∧ (∧ (between C′ A′ D′) (¬ (= A′ D′)))
   (∧ (between D′ A′ B′) (≡ A′ B′ A B)))
   (∧ (between D′ B′ C″) (≡ B′ C″ B C)))
   (∧ (between A B C) (≡ A C A′ C′)))
  (≡ A C A′ C″))
# First we pick out <code>between A B C</code>.
        (∧ (∧ (∧ (∧ (between C′ A′ D′) (¬ (= A′ D′)))
          (∧ (between D′ A′ B′) (≡ A′ B′ A B)))
          (∧ (between D′ B′ C″) (≡ B′ C″ B C)))
          (∧ (between A B C) (≡ A C A′ C′)))
          ImplicationReflexivity
        eliminateLeftConjunctInConsequent
        eliminateRightConjunctInConsequent
# Second is <code>between A′ B′ C″</code>.
        C′ A′ D′ B′ A B C″ C InnerDegenerateTriangle-abc
        composeConjunction
# Third is <code>A B ≡ A′ B′</code>.
        (∧ (∧ (∧ (∧ (between C′ A′ D′) (¬ (= A′ D′)))
          (∧ (between D′ A′ B′) (≡ A′ B′ A B)))
          (∧ (between D′ B′ C″) (≡ B′ C″ B C)))
          (∧ (between A B C) (≡ A C A′ C′)))
          ImplicationReflexivity
        eliminateRightConjunctInConsequent
        eliminateRightConjunctInConsequent
        eliminateLeftConjunctInConsequent
        eliminateLeftConjunctInConsequent

        swapCongruenceInConsequent

        composeConjunction
# Fourth is <code>B C ≡ B′ C″</code>.
        (∧ (∧ (∧ (∧ (between C′ A′ D′) (¬ (= A′ D′)))
          (∧ (between D′ A′ B′) (≡ A′ B′ A B)))
          (∧ (between D′ B′ C″) (≡ B′ C″ B C)))
          (∧ (between A B C) (≡ A C A′ C′)))
          ImplicationReflexivity
        eliminateRightConjunctInConsequent
        eliminateLeftConjunctInConsequent
        eliminateLeftConjunctInConsequent

        swapCongruenceInConsequent

        composeConjunction
# We apply outer three segment and are done.
        A B C A′ B′ C″ OuterThreeSegment
        applySyllogism
 )
thm (InnerDegenerateTriangle-dac () () (
  → (∧ (∧ (∧ (∧ (between C′ A′ D′) (¬ (= A′ D′)))
   (∧ (between D′ A′ B′) (≡ A′ B′ A B)))
   (∧ (between D′ B′ C″) (≡ B′ C″ B C)))
   (∧ (between A B C) (≡ A C A′ C′)))
  (between D′ A′ C″))
# First we need <code>between D′ A′ B′</code>.
        (∧ (∧ (∧ (∧ (between C′ A′ D′) (¬ (= A′ D′)))
          (∧ (between D′ A′ B′) (≡ A′ B′ A B)))
          (∧ (between D′ B′ C″) (≡ B′ C″ B C)))
          (∧ (between A B C) (≡ A C A′ C′)))
          ImplicationReflexivity
        eliminateRightConjunctInConsequent
        eliminateRightConjunctInConsequent
        eliminateLeftConjunctInConsequent
        eliminateRightConjunctInConsequent
# Secondly we need <code>between D′ B′ C″</code>.
        (∧ (∧ (∧ (∧ (between C′ A′ D′) (¬ (= A′ D′)))
          (∧ (between D′ A′ B′) (≡ A′ B′ A B)))
          (∧ (between D′ B′ C″) (≡ B′ C″ B C)))
          (∧ (between A B C) (≡ A C A′ C′)))
          ImplicationReflexivity
        eliminateRightConjunctInConsequent
        eliminateLeftConjunctInConsequent
        eliminateRightConjunctInConsequent

        composeConjunction
# Those imply our result.
        D′ A′ B′ C″ BetweennessMiddleTransitivityFlipped
        applySyllogism
 )
thm (InnerDegenerateTriangle-cc () () (
  → (∧ (∧ (∧ (∧ (between C′ A′ D′) (¬ (= A′ D′)))
   (∧ (between D′ A′ B′) (≡ A′ B′ A B)))
   (∧ (between D′ B′ C″) (≡ B′ C″ B C)))
   (∧ (between A B C) (≡ A C A′ C′)))
  (= C′ C″))
# The first antecedent for segment construction uniqueness is <code>D′ ≠ A′</code>.
        (∧ (∧ (∧ (∧ (between C′ A′ D′) (¬ (= A′ D′)))
          (∧ (between D′ A′ B′) (≡ A′ B′ A B)))
          (∧ (between D′ B′ C″) (≡ B′ C″ B C)))
          (∧ (between A B C) (≡ A C A′ C′)))
          ImplicationReflexivity
        eliminateRightConjunctInConsequent
        eliminateRightConjunctInConsequent
        eliminateRightConjunctInConsequent
        eliminateLeftConjunctInConsequent

        A′ D′ EqualitySymmetry
        addNegation
        eliminateBiconditionalReverse
        applySyllogism
# The second is <code>between D′ A′ C′</code>.
        (∧ (∧ (∧ (∧ (between C′ A′ D′) (¬ (= A′ D′)))
          (∧ (between D′ A′ B′) (≡ A′ B′ A B)))
          (∧ (between D′ B′ C″) (≡ B′ C″ B C)))
          (∧ (between A B C) (≡ A C A′ C′)))
          ImplicationReflexivity
        eliminateRightConjunctInConsequent
        eliminateRightConjunctInConsequent
        eliminateRightConjunctInConsequent
        eliminateRightConjunctInConsequent

        swapBetweennessInConsequent

        composeConjunction
# The third is <code>A′ C′ ≡ A C</code>.
        (∧ (∧ (∧ (∧ (between C′ A′ D′) (¬ (= A′ D′)))
          (∧ (between D′ A′ B′) (≡ A′ B′ A B)))
          (∧ (between D′ B′ C″) (≡ B′ C″ B C)))
          (∧ (between A B C) (≡ A C A′ C′)))
          ImplicationReflexivity
        eliminateLeftConjunctInConsequent
        eliminateLeftConjunctInConsequent

        swapCongruenceInConsequent

        composeConjunction
# The fourth is <code>between D′ A′ C″</code>.
        C′ A′ D′ B′ A B C″ C InnerDegenerateTriangle-dac
        composeConjunction
# And the last is <code>A′ C″ ≡ A C</code>.
        C′ A′ D′ B′ A B C″ C InnerDegenerateTriangle-acac

        swapCongruenceInConsequent

        composeConjunction
# That's all we need.
        D′ A′ C′ A C C″ SegmentConstructionUniqueness
        applySyllogism
 )
thm (InnerDegenerateTriangle-bcbc () () (→ (∧ (= C′ C″) (≡ B′ C″ B C)) (≡ B′ C′ B C))
# We first apply a builder to get <code>C′ = C″ → (B′ C′ ≡ B C ↔ B′ C″ ≡ B C</code>.
        B EqualityReflexivity
        C EqualityReflexivity
        B′ EqualityReflexivity
        B′ B′ C′ C″ B B C C CongruenceBuilder
        detach1of4
        detach2of2
        detach2of2
# A bit of rearrangement and we are done.
        eliminateBiconditionalForwardInConsequent
        import
 )
thm (InnerDegenerateTriangle-abcabc () () (
  → (∧ (∧ (∧ (∧ (between C′ A′ D′) (¬ (= A′ D′)))
   (∧ (between D′ A′ B′) (≡ A′ B′ A B)))
   (∧ (between D′ B′ C″) (≡ B′ C″ B C)))
   (∧ (between A B C) (≡ A C A′ C′)))
  (≅ A B C A′ B′ C′))
# <code>A B ≡ A′ B′</code>:
        (∧ (∧ (∧ (∧ (between C′ A′ D′) (¬ (= A′ D′)))
          (∧ (between D′ A′ B′) (≡ A′ B′ A B)))
          (∧ (between D′ B′ C″) (≡ B′ C″ B C)))
          (∧ (between A B C) (≡ A C A′ C′)))
          ImplicationReflexivity
        eliminateRightConjunctInConsequent
        eliminateRightConjunctInConsequent
        eliminateLeftConjunctInConsequent
        eliminateLeftConjunctInConsequent

        swapCongruenceInConsequent
# <code>A C ≡ A′ C′</code>:
        (∧ (∧ (∧ (∧ (between C′ A′ D′) (¬ (= A′ D′)))
          (∧ (between D′ A′ B′) (≡ A′ B′ A B)))
          (∧ (between D′ B′ C″) (≡ B′ C″ B C)))
          (∧ (between A B C) (≡ A C A′ C′)))
          ImplicationReflexivity
        eliminateLeftConjunctInConsequent
        eliminateLeftConjunctInConsequent

        composeConjunction
# <code>B C ≡ B′ C′</code>:
        C′ A′ D′ B′ A B C″ C InnerDegenerateTriangle-cc

        (∧ (∧ (∧ (∧ (between C′ A′ D′) (¬ (= A′ D′)))
          (∧ (between D′ A′ B′) (≡ A′ B′ A B)))
          (∧ (between D′ B′ C″) (≡ B′ C″ B C)))
          (∧ (between A B C) (≡ A C A′ C′)))
          ImplicationReflexivity
        eliminateRightConjunctInConsequent
        eliminateLeftConjunctInConsequent
        eliminateLeftConjunctInConsequent

        composeConjunction

        C′ C″ B′ B C InnerDegenerateTriangle-bcbc
        applySyllogism

        swapCongruenceInConsequent

        composeConjunction
 )
thm (InnerDegenerateTriangle-abc1-sub () ()
  (→ (∧ (= C′ C″) (between A′ B′ C″)) (between A′ B′ C′))
# We first apply a builder to get <code>C′ = C″ → (between A′ B′ C′ ↔ between A′ B′ C″</code>.
        A′ EqualityReflexivity
        B′ EqualityReflexivity
        A′ A′ B′ B′ C′ C″ BetweennessBuilder
        detach2of3
        detach1of2
# A bit of rearrangement and we are done.
        eliminateBiconditionalForwardInConsequent
        import
 )

thm (InnerDegenerateTriangle-abc1 () () (
  → (∧ (∧ (∧ (∧ (between C′ A′ D′) (¬ (= A′ D′)))
   (∧ (between D′ A′ B′) (≡ A′ B′ A B)))
   (∧ (between D′ B′ C″) (≡ B′ C″ B C)))
   (∧ (between A B C) (≡ A C A′ C′)))
  (between A′ B′ C′))
        C′ A′ D′ B′ A B C″ C InnerDegenerateTriangle-cc
        C′ A′ D′ B′ A B C″ C InnerDegenerateTriangle-abc
        composeConjunction

        C′ C″ A′ B′ InnerDegenerateTriangle-abc1-sub
        applySyllogism
 )
thm (InnerDegenerateTriangle ((A b′) (B b′) (C b′) (A′ b′) (C′ b′)
    (A c″ b′ d′) (B c″ d′) (C c″ d′) (A′ c″ d′) (C′ c″ d′)) ()
  (→ (∧ (between A B C) (≡ A C A′ C′)) (∃ b′ (∧ (between A′ b′ C′) (≅ A B C A′ b′ C′))))
        A B C A′ C′ d′ b′ c″ InnerDegenerateTriangle-1

        C′ A′ d′ b′ A B c″ C InnerDegenerateTriangle-abc1
        C′ A′ d′ b′ A B c″ C InnerDegenerateTriangle-abcabc
        composeConjunction

        c″ addThereExists
        b′ addThereExists
        d′ addThereExists

        applySyllogism

        removeThereExistsInConsequent

        c″ (∧ (between A′ b′ C′) (≅ A B C A′ b′ C′)) NullThereExists
        eliminateBiconditionalReverse
        b′ addThereExists
        applySyllogism
 )
thm (BetweennessDegenerateTriangle-1
  ((A b″) (B b″) (C b″) (A′ b″) (B′ b″) (C′ b″)) ()
  (→ (∧ (between A B C) (≅ A B C A′ B′ C′))
    (∃ b″ (∧ (∧ (between A′ b″ C′) (≅ A B C A′ b″ C′))
      (∧ (between A B C) (≅ A B C A′ B′ C′)))))
# To apply <code>InnerDegenerateTriangle</code> we need <code>between A B C</code>,
        (between A B C) (≅ A B C A′ B′ C′) ConjunctionRightElimination
# and <code>A C ≡ A′ C′</code>.
        (between A B C) (≅ A B C A′ B′ C′) ConjunctionLeftElimination

        A B C A′ B′ C′ Congruence13
        applySyllogism

        composeConjunction
# Applying <code>InnerDegenerateTriangle</code> gives us <code>∃ b″ (between A′ b″ C′ ∧ A B C ≅ A′ b″ C′)</code>.
        A B C A′ C′ b″ InnerDegenerateTriangle
        applySyllogism
# Now we just add <code>between A B C ∧ A B C ≅ A′ B′ C′</code> to the consequent and move it inside the quantifier.
        (∧ (between A B C) (≅ A B C A′ B′ C′)) ImplicationReflexivity
        composeConjunction

        b″
          (∧ (between A′ b″ C′) (≅ A B C A′ b″ C′))
          (∧ (between A B C) (≅ A B C A′ B′ C′))
          ThereExistsConjunctionRightMovement
        eliminateBiconditionalForward
        applySyllogism
 )
thm (BetweennessDegenerateTriangle-abab () () (
  → (∧ (∧ (between A′ B″ C′) (≅ A B C A′ B″ C′))
    (∧ (between A B C) (≅ A B C A′ B′ C′))) 
  (≡ A′ B″ A′ B′))
# We start with <code>A′ B″ ≡ A B</code>.
        (∧ (∧ (between A′ B″ C′) (≅ A B C A′ B″ C′))
          (∧ (between A B C) (≅ A B C A′ B′ C′)))
          ImplicationReflexivity
        eliminateRightConjunctInConsequent
        eliminateLeftConjunctInConsequent

        A B C A′ B″ C′ Congruence12
        applySyllogism

        swapCongruenceInConsequent
# In a similar way we get <code>A B ≡ A′ B′</code>.
        (∧ (∧ (between A′ B″ C′) (≅ A B C A′ B″ C′))
          (∧ (between A B C) (≅ A B C A′ B′ C′)))
          ImplicationReflexivity
        eliminateLeftConjunctInConsequent
        eliminateLeftConjunctInConsequent

        A B C A′ B′ C′ Congruence12
        applySyllogism

        composeConjunction
# We now just need congruence transitivity.
        A′ B″ A B A′ B′ CongruenceTransitivity
        applySyllogism
 )

thm (BetweennessDegenerateTriangle-cbcb () () (
  → (∧ (∧ (between A′ B″ C′) (≅ A B C A′ B″ C′))
    (∧ (between A B C) (≅ A B C A′ B′ C′))) 
  (≡ C′ B″ C′ B′))
# We start with <code>B″ C′ ≡ B C</code>.
        (∧ (∧ (between A′ B″ C′) (≅ A B C A′ B″ C′))
          (∧ (between A B C) (≅ A B C A′ B′ C′)))
          ImplicationReflexivity
        eliminateRightConjunctInConsequent
        eliminateLeftConjunctInConsequent

        A B C A′ B″ C′ Congruence23
        applySyllogism

        swapCongruenceInConsequent
# In a similar way we get <code>B C ≡ B′ C′</code>.
        (∧ (∧ (between A′ B″ C′) (≅ A B C A′ B″ C′))
          (∧ (between A B C) (≅ A B C A′ B′ C′)))
          ImplicationReflexivity
        eliminateLeftConjunctInConsequent
        eliminateLeftConjunctInConsequent

        A B C A′ B′ C′ Congruence23
        applySyllogism

        composeConjunction
# We now combine and rearrange a bit.
        B″ C′ B C B′ C′ CongruenceTransitivity
        applySyllogism

        commuteCongruenceInConsequent
 )
thm (BetweennessDegenerateTriangle-bb () () (
  → (∧ (∧ (between A′ B″ C′) (≅ A B C A′ B″ C′))
    (∧ (between A B C) (≅ A B C A′ B′ C′))) 
  (= B″ B′))
# The proof is by inner five segment on the line segments <code>A′ B″ C′</code> and <code>A′ B″ C′</code> and points <code>B″</code> and <code>B′</code>. To apply inner five segment, we need two betweenness relationships and four congruences. The betweenness relationships are both the same: <code>between A′ B″ C′</code>.
        (∧ (between A′ B″ C′) (≅ A B C A′ B″ C′))
          (∧ (between A B C) (≅ A B C A′ B′ C′))
          ConjunctionRightElimination
        eliminateRightConjunctInConsequent

        (between A′ B″ C′) ConjunctionIdempotence
        eliminateBiconditionalReverse
        applySyllogism
# The first congruence is <code>A′ C′ ≡ A′ C′</code>.
        A′ C′ CongruenceReflexivity
        (∧ (∧ (between A′ B″ C′) (≅ A B C A′ B″ C′))
          (∧ (between A B C) (≅ A B C A′ B′ C′)))
          introduceAntecedent
        composeConjunction
# The second congruence is <code>B″ C′ ≡ B″ C′</code>.
        B″ C′ CongruenceReflexivity
        (∧ (∧ (between A′ B″ C′) (≅ A B C A′ B″ C′))
          (∧ (between A B C) (≅ A B C A′ B′ C′)))
          introduceAntecedent
        composeConjunction
# The third congruence is <code>A′ B″ ≡ A′ B′</code>.
        A′ B″ C′ A B C B′ BetweennessDegenerateTriangle-abab
        composeConjunction
# The fourth congruence is <code>C′ B″ ≡ C′ B′</code>.
        A′ B″ C′ A B C B′ BetweennessDegenerateTriangle-cbcb
        composeConjunction
# Applying inner five segment gives us <code>B″ B″ ≡ B″ B′</code>.
        A′ B″ C′ A′ B″ C′ B″ B′ InnerFiveSegment
        applySyllogism
# That in turn implies <code>B″ = B′</code>.
        B″ B″ B′ CongruenceIdentityLeft
        applySyllogism
 )
thm (BetweennessDegenerateTriangle-abc () () (
  → (∧ (∧ (between A′ B″ C′) (≅ A B C A′ B″ C′))
    (∧ (between A B C) (≅ A B C A′ B′ C′))) 
  (between A′ B′ C′))
# Here's <code>B″ = B′</code>:
        A′ B″ C′ A B C B′ BetweennessDegenerateTriangle-bb
# Here's <code>between A′ B″ C′</code>:
        (∧ (between A′ B″ C′) (≅ A B C A′ B″ C′))
          (∧ (between A B C) (≅ A B C A′ B′ C′))
          ConjunctionRightElimination
        eliminateRightConjunctInConsequent

        composeConjunction
# The substitution is <code>B″ = B′ ∧ between A′ B″ C′ → between A′ B′ C′</code>, and that suffices.
        A′ EqualityReflexivity
        C′ EqualityReflexivity
        A′ A′ B″ B′ C′ C′ BetweennessBuilder
        detach2of2
        detach1of2

        eliminateBiconditionalReverseInConsequent
        import

        applySyllogism
 )
thm (BetweennessDegenerateTriangle
  (      ) ()
  (→ (∧ (between A B C) (≅ A B C A′ B′ C′)) (between A′ B′ C′))
        A B C A′ B′ C′ b″ BetweennessDegenerateTriangle-1

        A′ b″ C′ A B C B′ BetweennessDegenerateTriangle-abc
        b″ addThereExists

        applySyllogism

        removeThereExistsInConsequent
 )
export (RESULTS Triangle_congruence.ghi (CLASSICAL FIRSTORDER) "")<|MERGE_RESOLUTION|>--- conflicted
+++ resolved
@@ -322,16 +322,11 @@
 defthm (TriangleCongruence formula (≅ x y z x′ y′ z′) () () (↔ (≅ x y z x′ y′ z′) (∧ (∧ (≡ x y x′ y′) (≡ x z x′ z′)) (≡ y z y′ z′)))
         (∧ (∧ (≡ x y x′ y′) (≡ x z x′ z′)) (≡ y z y′ z′)) BiconditionalReflexivity
 )
-<<<<<<< HEAD
-thm (Congruence12 () () (→ (A B C ≅ A′ B′ C′) (≡ A B A′ B′))
+thm (Congruence12 () () (→ (≅ A B C A′ B′ C′) (≡ A B A′ B′))
         A B C A′ B′ C′ TriangleCongruence
         eliminateBiconditionalReverse
 
         eliminateRightConjunctInConsequent
-=======
-thm (Congruence12 () () (→ (≅ A B C A′ B′ C′) (≡ A B A′ B′))
-        (∧ (≡ A B A′ B′) (≡ A C A′ C′)) (≡ B C B′ C′) ConjunctionRightElimination
->>>>>>> 348eecbc
         eliminateRightConjunctInConsequent
  )
 
