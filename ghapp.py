# Copyright 2010 Google Inc.
#
# Licensed under the Apache License, Version 2.0 (the "License");
# you may not use this file except in compliance with the License.
# You may obtain a copy of the License at
#
#      http://www.apache.org/licenses/LICENSE-2.0
#
# Unless required by applicable law or agreed to in writing, software
# distributed under the License is distributed on an "AS IS" BASIS,
# WITHOUT WARRANTIES OR CONDITIONS OF ANY KIND, either express or implied.
# See the License for the specific language governing permissions and
# limitations under the License.

# This is the main AppEngine content handler for serving Ghilbert.

import cgi
import urllib
import logging
import StringIO

import verify

from google.appengine.api import users
from google.appengine.ext import webapp
from google.appengine.ext.webapp.util import run_wsgi_app
from google.appengine.ext import db

from django.utils import simplejson

# Only supports strings and lists now.
def json_dumps(obj):
    if type(obj) in (str, unicode):
        obj = obj.replace('\\', '\\\\')
        obj = obj.replace('"', '\\"')
        return '"' + obj + '"'
    elif type(obj) == list:
        return "[" + ", ".join(map(json_dumps, obj)) + "]"
    else:
        return 'null'

# Return a stream over all proofs in the repository, including the base peano set.
# The proofs are ordered by number.  Optionally, you may provide one proof to be replaced.
# TODO: this probably doesn't have to all be in memory at once.
# TODO: this also shouldn't query the entire DB and sort.
def get_all_proofs(replacing=None, below=None):
    pipe = StringIO.StringIO()
    for line in open('peano/peano_thms.gh', 'r'):
        pipe.write(str(line))

    q = Proof.all()
    q.order('number')
    written = (replacing is None)
    for proof in q:
        if below is not None and proof.number >= below:
            break    
        if not written and proof.number > replacing.number:
            pipe.write(str(replacing.content))
            written = True
        if replacing is None or proof.name != replacing.name:
            pipe.write("# number %s\n" % str(proof.number))
            if proof.content is None:
                pipe.write("# proof.content is None\n")
            else:
                pipe.write(str(proof.content))
<<<<<<< HEAD
            pipe.write("\n")
=======
                pipe.write("\n")
>>>>>>> ec8d2fba
    pipe.seek(0)
    return pipe

class Proof(db.Model):
    author = db.UserProperty()
    name = db.StringProperty()
    content = db.TextProperty()
    date = db.DateTimeProperty(auto_now=True)
    number = db.FloatProperty()
    
class Greeting(db.Model):
    author = db.UserProperty()
    content = db.StringProperty(multiline=True)
    date = db.DateTimeProperty(auto_now_add=True)

class RecentPage(webapp.RequestHandler):
    def get(self):
        self.response.out.write("""<html><body>
<p>Recent saves:</p>""")

        proofs = db.GqlQuery("SELECT * FROM Proof ORDER BY date DESC LIMIT 10")

        for proof in proofs:
            if proof.author:
                self.response.out.write('<b>%s</b> wrote ' % proof.author.nickname())
            else:
                self.response.out.write('An anonymous person wrote ')
            self.response.out.write('<a href="/edit/%s">%s</a>:<br />' %
                                    (urllib.quote(proof.name),
                                     cgi.escape(proof.name)))
            if (proof.content is None):
                content = ""
            else:
                content = cgi.escape(proof.content)
            newcontent = []
            for line in content.rstrip().split('\n'):
                sline = line.lstrip()
                newcontent.append('&nbsp;' * (len(line) - len(sline)) + sline)
            content = '<br />'.join(newcontent)
            self.response.out.write('<blockquote>%s</blockquote>' % content)

class SaveHandler(webapp.RequestHandler):
    def post(self):
        # Note, the following line gets the un-url-encoded name.
        name = self.request.get('name')
        proof = Proof.get_or_insert(name)
        proof.name = name
        proof.content = self.request.get('content')
        proof.number = float(self.request.get('number'))

        if users.get_current_user():
            proof.author = users.get_current_user()


        self.response.out.write("Verifying:\n")
        pipe = get_all_proofs(replacing=proof)
        url = '-'
        urlctx = verify.UrlCtx('','peano/peano_thms.gh', pipe)
        ctx = verify.VerifyCtx(urlctx, verify.run, False)
        ctx.run(urlctx, url, ctx,self.response.out)
        # Accept or reject
        if ctx.error_count > 0:
            self.response.out.write("\nCannot save; %d errors\n" % ctx.error_count)
        else:
            proof.put()
            self.response.out.write("\nsave ok\n")


class EditPage(webapp.RequestHandler):
    def get(self, name):
        if name == '':
            name = 'new%20theorem'
        # name here is URL-encoded, we want to display the unencoded version
        # as text, and avoid the possibility of injection attack.
        name = urllib.unquote(name);
        q = Proof.all()
        q.filter('name =', name)
        q.order('-date')
        proof = q.get()
        if proof and proof.number is not None:
            number = float(proof.number)
        else:
            proofs = db.GqlQuery("SELECT * FROM Proof ORDER BY number DESC LIMIT 1")
            last_proof = proofs.get()
            if (last_proof and last_proof.number is not None):
                number = float(last_proof.number + 1)
            else:
                number = float(1)


        self.response.out.write("""<title>Ghilbert</title>
        

<body>
<a href="/">Home</a> <a href="/recent">Recent</a>
<h1>Ghilbert - editing <em id="thmname"></em></h1>

<script src="/js/verify.js" type="text/javascript"></script>
<script src="/js/sandbox.js" type="text/javascript"></script>
<script src="/js/inputlayer.js" type="text/javascript"></script>
<script src="/js/edit.js" type="text/javascript"></script>
<script src="/js/direct.js" type="text/javascript"></script>
<script src="/js/typeset.js" type="text/javascript"></script>

<p>
<<<<<<< HEAD
<label for="number">number: </label><input type="text" id="number" value="%f"/><br/>
<textarea id="canvas" cols="80" rows="20" width="640" height="480" tabindex="0"></textarea><br/>
<input type="button" id="save" onclick="GH.save(document.getElementById('canvas').value)" name="save" value="save"/><br/>
<canvas id="stack" width="640" height="240" tabindex="0"></canvas><br/>
=======
<label for="number">number: </label><input type="text" id="number" value="%s"/><br/>
<canvas id="canvas" width="640" height="480" tabindex="0"></canvas><br/>
<canvas id="stack" width="640" height="240" tabindex="0"></canvas>

>>>>>>> ec8d2fba
<div id="output">(output goes here)</div>

<script type="text/javascript">

name = %s;
GH.Direct.replace_thmname(name);

url = '/peano/peano_thms.gh';
uc = new GH.XhrUrlCtx('/', url);
v = new GH.VerifyCtx(uc, run);
run(uc, '/proofs_upto/%f', v);

var mainpanel = new GH.TextareaEdit(document.getElementById('canvas'));
//var mainpanel = GH.CanvasEdit.init();
window.direct = new GH.Direct(mainpanel, document.getElementById('stack'));
window.direct.vg = v;
var number = document.getElementById('number');
number.onchange = function() {
    var url = '../peano/peano_thms.gh';
    var uc = new GH.XhrUrlCtx('../', url);
    var v = new GH.VerifyCtx(uc, run);
    run(uc, '../proofs_upto/' + number.value, v);
    window.direct.vg = v;
    text.dirty();
};
""" % (number, `name`, number));
        if proof:
            result = json_dumps(proof.content.split('\n'))
            self.response.out.write('mainpanel.setLines(%s);\n' % result)
        self.response.out.write('</script>\n')

from google.appengine.ext import webapp
import os

class PrintEnvironmentHandler(webapp.RequestHandler):
    def get(self, arg):
        self.response.out.write(simplejson.dumps([1, 2]) + "\n")
        if arg is not None:
            print 'arg = ' + arg + '<br />\n'
        for name in os.environ.keys():
            self.response.out.write("%s = %s<br />\n" % (name, os.environ[name]))

class AllProofsPage(webapp.RequestHandler):
    def get(self, number):
        self.response.out.write(get_all_proofs(below=float(number)).getvalue())
        
class StaticPage(webapp.RequestHandler):
    def get(self, filename):
        for line in open('peano/%s' % filename):
            self.response.out.write(line)

class MainPage(webapp.RequestHandler):
    def get(self):
        self.response.out.write("""<title>Ghilbert web app</title>
<body>
<h1>Ghilbert web app</h1>

<p>This is an early prototype of a web app for developing
<a href="http://sites.ghilbert.org/">Ghilbert</a>
proofs.</p>

<p>See above link for basic documentation. Source code for this site
is hosted at <a href="http://ghilbert.googlecode.com/">Google Code</a>.</p>

<p><a href="/recent">Recent saves</a></p>
""")
        user = users.get_current_user()
        if user:
            self.response.out.write('<p>Logged in as ' + user.nickname() + '\n')
        self.response.out.write('<p><a href="%s">login</a>' %
                                users.create_login_url('/'))

application = webapp.WSGIApplication(
                                     [('/', MainPage),
                                      ('/recent', RecentPage),
                                      ('/peano/(.*)', StaticPage),
                                      ('/proofs_upto/(.*)', AllProofsPage),
                                      ('/edit/(.*)', EditPage),
                                      ('/env(/.*)?', PrintEnvironmentHandler),
                                      ('/save', SaveHandler)],
                                     debug=True)

def main():
    run_wsgi_app(application)

if __name__ == "__main__":
    main()<|MERGE_RESOLUTION|>--- conflicted
+++ resolved
@@ -63,11 +63,7 @@
                 pipe.write("# proof.content is None\n")
             else:
                 pipe.write(str(proof.content))
-<<<<<<< HEAD
-            pipe.write("\n")
-=======
                 pipe.write("\n")
->>>>>>> ec8d2fba
     pipe.seek(0)
     return pipe
 
@@ -173,17 +169,10 @@
 <script src="/js/typeset.js" type="text/javascript"></script>
 
 <p>
-<<<<<<< HEAD
-<label for="number">number: </label><input type="text" id="number" value="%f"/><br/>
+<label for="number">number: </label><input type="text" id="number" value="%s"/><br/>
 <textarea id="canvas" cols="80" rows="20" width="640" height="480" tabindex="0"></textarea><br/>
 <input type="button" id="save" onclick="GH.save(document.getElementById('canvas').value)" name="save" value="save"/><br/>
 <canvas id="stack" width="640" height="240" tabindex="0"></canvas><br/>
-=======
-<label for="number">number: </label><input type="text" id="number" value="%s"/><br/>
-<canvas id="canvas" width="640" height="480" tabindex="0"></canvas><br/>
-<canvas id="stack" width="640" height="240" tabindex="0"></canvas>
-
->>>>>>> ec8d2fba
 <div id="output">(output goes here)</div>
 
 <script type="text/javascript">
