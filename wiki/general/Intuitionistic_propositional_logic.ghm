--- conflicted
+++ resolved
@@ -462,14 +462,7 @@
 * #(∨ (¬ p) q)#, #(∨ p (¬ q))# ⊢ #(↔ p q)# ([/general/Intuitionistic_propositional_logic.gh/introduceBiconditionalFromDisjunctions | introduceBiconditionalFromDisjunctions])
 
 == True and false connectives ==
-<<<<<<< HEAD
 We already defined true (⊤) in [Axioms of intuitionistic propositional logic]. We define false (⊥) as ¬ ⊤.
-=======
-We define true (⊤) as a theorem (any theorem would do), and false (⊥) as a statement whose negation is a theorem.
-
-
-Proving {{{TautologyId}}} is straightforward; the proof from [[Principia Mathematica propositional logic]] works with only the obvious changes for the difference between {{{Tautology}}} and {{{TautologyId}}}.
->>>>>>> e1ee4449
 
 * #(→ (∧ p q) (→ p q))# ([/general/Intuitionistic_propositional_logic.gh/*3.4 | *3.4])
 * #(↔ (⊤) (¬ (∧ p (¬ p))))# ([/general/Intuitionistic_propositional_logic.gh/Truth | Truth])
@@ -477,14 +470,9 @@
 * #(↔ (→ p p) (⊤))# ([/general/Intuitionistic_propositional_logic.gh/TautologyId | TautologyId])
 * #(¬ (⊥))# ([/general/Intuitionistic_propositional_logic.gh/NotFalse | NotFalse])
 
-<<<<<<< HEAD
-The <code>Contradiction</code> theorem also holds.  To prove it the same way as <code>TautologyId</code> would require <code>¬ p ∧ ¬ q → (p ↔ q)</code> (*5.21 in [[Principia Mathematica propositional logic]]). We don't have that, but <code>Contradiction</code> follows without too much trouble from <code>Explosion</code>.
+The {{{Contradiction}}} theorem also holds.  To prove it the same way as {{{TautologyId}}} would require {{{¬ p ∧ ¬ q → (p ↔ q)}}} (*5.21 in [[Principia Mathematica propositional logic]]). We don't have that, but {{{Contradiction}}} follows without too much trouble from {{{Explosion}}}.
 * #(→ (∧ p (¬ p)) (⊥))# ([/general/Intuitionistic_propositional_logic.gh/ContradictionForward | ContradictionForward])
 * #(→ (⊥) (∧ p (¬ p)))# ([/general/Intuitionistic_propositional_logic.gh/ContradictionReverse | ContradictionReverse])
-=======
-The {{{Contradiction}}} theorem also holds.  To prove it the same way as {{{TautologyId}}} would require {{{¬ p ∧ ¬ q → (p ↔ q)}}} (*5.21 in [[Principia Mathematica propositional logic]]). Since we don't have that, we can prove it in an even more direct way: a contradiction implies anything, including the consequent of each of the implications in this theorem.
-* #(→ (∧ p (¬ p)) (∧ q (¬ q)))# ([/general/Intuitionistic_propositional_logic.gh/ContradictionLemma | ContradictionLemma])
->>>>>>> e1ee4449
 * #(↔ (∧ p (¬ p)) (⊥))# ([/general/Intuitionistic_propositional_logic.gh/Contradiction | Contradiction])
 
 === Negation and ⊥ ===
